--- conflicted
+++ resolved
@@ -725,17 +725,11 @@
         if let Some(ref x) = arg.function_declaration_opt0 {
             self.port_declaration(&x.port_declaration);
         }
-<<<<<<< HEAD
-        self.minus_g_t(&arg.minus_g_t);
-        self.scalar_type(&arg.scalar_type);
-        self.reset_align();
-=======
         if let Some(ref x) = arg.function_declaration_opt1 {
             self.minus_g_t(&x.minus_g_t);
-        }
-        // skip type align
-        //self.scalar_type(&arg.scalar_type);
->>>>>>> 53c98288
+            self.scalar_type(&x.scalar_type);
+            self.reset_align();
+        }
         self.l_brace(&arg.l_brace);
         for x in &arg.function_declaration_list {
             self.function_item(&x.function_item);
