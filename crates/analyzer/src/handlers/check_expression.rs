use crate::analyzer_error::AnalyzerError;
<<<<<<< HEAD
use crate::symbol::{Direction, SymbolKind};
=======
use crate::evaluator::{Evaluated, Evaluator};
use crate::symbol::SymbolKind;
>>>>>>> 7c483e66
use crate::symbol_table;
use veryl_parser::veryl_grammar_trait::*;
use veryl_parser::veryl_token::TokenRange;
use veryl_parser::veryl_walker::{Handler, HandlerPoint};
use veryl_parser::ParolError;

#[derive(Default)]
pub struct CheckExpression<'a> {
    pub errors: Vec<AnalyzerError>,
    text: &'a str,
    point: HandlerPoint,
<<<<<<< HEAD
    call_stack_kind: Vec<FunctionKind>,
}

#[derive(Debug, Clone, Copy, PartialEq)]
enum FunctionKind {
    System,
    NonSystem,
=======
    case_condition_depth: usize,
    evaluator: Evaluator,
>>>>>>> 7c483e66
}

impl<'a> CheckExpression<'a> {
    pub fn new(text: &'a str) -> Self {
        Self {
            text,
            ..Default::default()
        }
    }
}

impl<'a> Handler for CheckExpression<'a> {
    fn set_point(&mut self, p: HandlerPoint) {
        self.point = p;
    }
}

impl<'a> VerylGrammarTrait for CheckExpression<'a> {
    fn case_condition(&mut self, _arg: &CaseCondition) -> Result<(), ParolError> {
        match self.point {
            HandlerPoint::Before => self.case_condition_depth += 1,
            HandlerPoint::After => self.case_condition_depth -= 1,
        }
        Ok(())
    }

    fn expression(&mut self, arg: &Expression) -> Result<(), ParolError> {
        if let HandlerPoint::Before = self.point {
            if self.case_condition_depth >= 1 {
                let result = matches!(self.evaluator.expression(arg), Evaluated::Variable { .. });
                if result {
                    self.errors
                        .push(AnalyzerError::invalid_case_condition_non_elaborative(
                            self.text,
                            &arg.into(),
                        ));
                }
            }
        }
        Ok(())
    }

    fn factor(&mut self, arg: &Factor) -> Result<(), ParolError> {
        if let HandlerPoint::Before = self.point {
            if let Factor::ExpressionIdentifierFactorOpt(x) = arg {
                let expid = x.expression_identifier.as_ref();
                if let Ok(rr) = symbol_table::resolve(expid) {
                    let identifier = rr.found.token.to_string();
                    let token: TokenRange = x.expression_identifier.as_ref().into();
                    let error = AnalyzerError::invalid_factor(
                        &identifier,
                        &rr.found.kind.to_kind_name(),
                        self.text,
                        &token,
                    );
                    match rr.found.kind {
                        SymbolKind::Function(_) | SymbolKind::ModportFunctionMember(_) => {
                            if x.factor_opt.is_none() {
                                self.errors.push(error);
                            } else {
                                self.call_stack_kind.push(FunctionKind::NonSystem);
                            }
                        }
                        SymbolKind::SystemFunction => {
                            if x.factor_opt.is_none() {
                                self.errors.push(error);
                            } else {
                                self.call_stack_kind.push(FunctionKind::System);
                            }
                        }
                        SymbolKind::Module(_)
                        | SymbolKind::Interface(_)
                        | SymbolKind::Instance(_)
                        | SymbolKind::Block
                        | SymbolKind::Package(_)
                        | SymbolKind::TypeDef(_)
                        | SymbolKind::Modport(_)
                        | SymbolKind::Namespace
                        | SymbolKind::GenericInstance(_) => {
                            self.errors.push(error);
                        }
                        SymbolKind::Port(x) => match x.direction {
                            Direction::Interface | Direction::Modport => {
                                self.errors.push(error);
                            }
                            _ => {}
                        },
                        SymbolKind::Parameter(_)
                        | SymbolKind::EnumMember(_)
                        | SymbolKind::Genvar
                        | SymbolKind::ModportVariableMember(_)
                        | SymbolKind::SystemVerilog
                        | SymbolKind::GenericParameter(_)
                        | SymbolKind::Variable(_) => {}

                        SymbolKind::Enum(_)
                        | SymbolKind::Union(_)
                        | SymbolKind::Struct(_)
                        | SymbolKind::StructMember(_)
                        | SymbolKind::UnionMember(_) => {
                            if let Some(FunctionKind::System) = self.call_stack_kind.last() {
                            } else {
                                self.errors.push(error);
                            }
                        }
                    }
                }

                if x.factor_opt.is_some() {
                    // Must be a function call
                    let expid = x.expression_identifier.as_ref();
                    if let Ok(rr) = symbol_table::resolve(expid) {
                        match rr.found.kind {
                            SymbolKind::Function(_)
                            | SymbolKind::SystemVerilog
                            | SymbolKind::ModportFunctionMember(..)
                            | SymbolKind::SystemFunction => {}
                            _ => {
                                let identifier = rr.found.token.to_string();
                                let token: TokenRange = x.expression_identifier.as_ref().into();
                                self.errors.push(AnalyzerError::call_non_function(
                                    &identifier,
                                    &rr.found.kind.to_kind_name(),
                                    self.text,
                                    &token,
                                ));
                            }
                        }
                    }
                }
            }
        } else if let Factor::ExpressionIdentifierFactorOpt(x) = arg {
            let expid = x.expression_identifier.as_ref();
            if let Ok(rr) = symbol_table::resolve(expid) {
                match rr.found.kind {
                    SymbolKind::Function(_) | SymbolKind::ModportFunctionMember(_) => {
                        self.call_stack_kind.pop();
                    }
                    SymbolKind::SystemFunction => {
                        self.call_stack_kind.push(FunctionKind::System);
                    }
                    _ => {}
                }
            }
        }
        Ok(())
    }
}<|MERGE_RESOLUTION|>--- conflicted
+++ resolved
@@ -1,10 +1,6 @@
 use crate::analyzer_error::AnalyzerError;
-<<<<<<< HEAD
+use crate::evaluator::{Evaluated, Evaluator};
 use crate::symbol::{Direction, SymbolKind};
-=======
-use crate::evaluator::{Evaluated, Evaluator};
-use crate::symbol::SymbolKind;
->>>>>>> 7c483e66
 use crate::symbol_table;
 use veryl_parser::veryl_grammar_trait::*;
 use veryl_parser::veryl_token::TokenRange;
@@ -16,7 +12,8 @@
     pub errors: Vec<AnalyzerError>,
     text: &'a str,
     point: HandlerPoint,
-<<<<<<< HEAD
+    case_condition_depth: usize,
+    evaluator: Evaluator,
     call_stack_kind: Vec<FunctionKind>,
 }
 
@@ -24,10 +21,6 @@
 enum FunctionKind {
     System,
     NonSystem,
-=======
-    case_condition_depth: usize,
-    evaluator: Evaluator,
->>>>>>> 7c483e66
 }
 
 impl<'a> CheckExpression<'a> {
