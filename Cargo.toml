[workspace]
members = [
    "crates/analyzer",
    "crates/emitter",
    "crates/formatter",
    "crates/languageserver",
    "crates/mdbook",
    "crates/metadata",
    "crates/parser",
    "crates/tests",
    "crates/veryl",
    "crates/wasm",
]
exclude = [
#    "crates/wasm",
]

[workspace.package]
authors     = ["dalance@gmail.com"]
repository  = "https://github.com/dalance/veryl"
keywords    = ["parser", "verilog", "systemverilog"]
categories  = ["parsing"]
license     = "MIT OR Apache-2.0"
readme      = "README.md"
description = "A modern hardware description language"

[workspace.dependencies]
<<<<<<< HEAD
anyhow     = "1.0"
clap       = {version = "4.0.32", features = ["derive"]}
miette     = {version = "5.5", features = ["fancy"]}
=======
clap       = {version = "4.1.0", features = ["derive"]}
>>>>>>> ce640f2a
regex      = "1.7.1"
semver     = {version = "1.0", features = ["serde"]}
serde      = {version = "1.0", features = ["derive"]}
serde_json = "1.0"
thiserror  = "1.0"

[workspace.metadata.release]
tag = false

[profile.dev.build-override]
opt-level = 3

[profile.release.build-override]
opt-level = 3

[profile.release]
# Workaround for long time compilation
# https://github.com/rust-lang/rust/issues/106211
codegen-units = 1
# for wasm-pack
opt-level = "z"<|MERGE_RESOLUTION|>--- conflicted
+++ resolved
@@ -25,13 +25,9 @@
 description = "A modern hardware description language"
 
 [workspace.dependencies]
-<<<<<<< HEAD
 anyhow     = "1.0"
-clap       = {version = "4.0.32", features = ["derive"]}
+clap       = {version = "4.1.0", features = ["derive"]}
 miette     = {version = "5.5", features = ["fancy"]}
-=======
-clap       = {version = "4.1.0", features = ["derive"]}
->>>>>>> ce640f2a
 regex      = "1.7.1"
 semver     = {version = "1.0", features = ["serde"]}
 serde      = {version = "1.0", features = ["derive"]}
